from argparse import ArgumentParser
from collections import OrderedDict
from copy import deepcopy
import json
from pprint import pformat
import sys
import time
<<<<<<< HEAD
from typing import Any, Callable, Dict, List, Optional, Sequence, Set, Union, get_type_hints
from typing_inspect import is_literal_type, get_args, get_origin, is_union_type

from tap.utils import (
    get_class_variables,
    get_dest,
    get_git_root,
    get_git_url,
    has_git,
    has_uncommitted_changes,
    is_option_arg,
    type_to_str,
    get_literals
)
=======
from typing import Any, Callable, Dict, List, Optional, Sequence, Set, TypeVar, Union, get_type_hints

from tap.utils import get_class_variables, get_dest, get_git_root, get_git_url, has_git,has_uncommitted_changes,\
    is_option_arg, type_to_str, boolean_type

>>>>>>> bfe719d5

SUPPORTED_DEFAULT_BASE_TYPES = {str, int, float, bool}
SUPPORTED_DEFAULT_OPTIONAL_TYPES = {Optional[str], Optional[int], Optional[float]}
SUPPORTED_DEFAULT_LIST_TYPES = {List[str], List[int], List[float]}
SUPPORTED_DEFAULT_SET_TYPES = {Set[str], Set[int], Set[float]}
SUPPORTED_DEFAULT_COLLECTION_TYPES = SUPPORTED_DEFAULT_LIST_TYPES | SUPPORTED_DEFAULT_SET_TYPES
SUPPORTED_DEFAULT_TYPES = set.union(SUPPORTED_DEFAULT_BASE_TYPES,
                                    SUPPORTED_DEFAULT_OPTIONAL_TYPES,
                                    SUPPORTED_DEFAULT_COLLECTION_TYPES)

TapType = TypeVar('TapType', bound="Tap")


class Tap(ArgumentParser):
    """Tap is a typed argument parser that wraps Python's built-in ArgumentParser."""

<<<<<<< HEAD
    def __init__(self, *args, underscores_to_dashes: bool = False, **kwargs):
        """Initializes the Tap instance.

        :param args: Arguments passed to the super class ArgumentParser.
        :param underscores_to_dashes: If True, convert underscores in flags to dashes
        :param kwargs: Keyword arguments passed to the super class ArgumentParser.
        """
        # Whether we convert underscores in the flag names to dashes
        self._underscores_to_dashes = underscores_to_dashes
=======
    def __init__(self, *args, explicit_bool: bool = False, **kwargs):
        """Initializes the Tap instance.

        :param args: Arguments passed to the super class ArgumentParser.
        :param explicit_bool: If True, boolean flags have to be explicitly set to True or False
        :param kwargs: Keyword arguments passed to the super class ArgumentParser.
        """
        # Whether boolean flags have to be explicitly set to True or False
        self._explicit_bool = explicit_bool
>>>>>>> bfe719d5

        # Whether the arguments have been parsed (i.e. if parse_args has been called)
        self._parsed = False

        # Set extra arguments to empty list
        self.extra_args = []

        # Create argument buffer
        self.argument_buffer = OrderedDict()

        # Get class variables help strings from the comments
        self.class_variables = self._get_class_variables()

        # Get annotations from self and all super classes up through tap
        self._annotations = self._get_annotations()

        # Initialize the super class, i.e. ArgumentParser
        super(Tap, self).__init__(*args, **kwargs)

        # Add arguments to self
        self.add_arguments()  # Adds user-overridden arguments to the arguments buffer
        self._add_arguments()  # Adds all arguments in order to self

    def _add_argument(self, *name_or_flags, **kwargs) -> None:
        """Adds an argument to self (i.e. the super class ArgumentParser).

        Sets the following attributes of kwargs when not explicitly provided:
        - type: Set to the type annotation of the argument.
        - default: Set to the default value of the argument (if provided).
        - required: True if a default value of the argument is not provided, False otherwise.
        - action: Set to "store_true" if the argument is a required bool or a bool with default value False.
                  Set to "store_false" if the argument is a bool with default value True.
        - nargs: Set to "*" if the type annotation is List[str], List[int], or List[float].
        - help: Set to the argument documentation from the class docstring.

        :param name_or_flags: Either a name or a list of option strings, e.g. foo or -f, --foo.
        :param kwargs: Keyword arguments.
        """
        # Get variable name
        variable = get_dest(*name_or_flags, **kwargs)

        # Get default if not specified
        if hasattr(self, variable):
            kwargs['default'] = kwargs.get('default', getattr(self, variable))

        # Set required if option arg
        if is_option_arg(*name_or_flags) and variable != 'help':
            kwargs['required'] = kwargs.get('required', not hasattr(self, variable))

        # Set help if necessary
        if 'help' not in kwargs:
            kwargs['help'] = '('

            # Type
            if variable in self._annotations:
                kwargs['help'] += type_to_str(self._annotations[variable]) + ', '

            # Required/default
            if kwargs.get('required', False):
                kwargs['help'] += 'required'
            else:
                kwargs['help'] += f'default={kwargs.get("default", None)}'

            kwargs['help'] += ')'

            # Description
            if variable in self.class_variables:
                kwargs['help'] += ' ' + self.class_variables[variable]['comment']

        # Set other kwargs where not provided
        if variable in self._annotations:
            # Get type annotation
            var_type = self._annotations[variable]

            # If type is not explicitly provided, set it if it's one of our supported default types
            if 'type' not in kwargs:
                # First check whether it is a literal type or a boxed literal type
                if is_literal_type(var_type):
                    var_type, kwargs['choices'] = get_literals(var_type, variable)
                elif get_origin(var_type) in (List, Set) and is_literal_type(
                    get_args(var_type)[0]
                ):
                    var_type, kwargs['choices'] = get_literals(get_args(var_type)[0], variable)
                    kwargs['nargs'] = kwargs.get('nargs', '*')
                # To identify an Optional type, check if it's a union of a None and something else
                elif (
                    is_union_type(var_type)
                    and len(get_args(var_type)) == 2
                    and isinstance(None, get_args(var_type)[1])
                    and is_literal_type(get_args(var_type)[0])
                ):
                    var_type, kwargs['choices'] = get_literals(get_args(var_type)[0], variable)
                elif var_type not in SUPPORTED_DEFAULT_TYPES:
                    raise ValueError(
                        f'Variable "{variable}" has type "{var_type}" which is not supported by default.\n'
                        f'Please explicitly add the argument to the parser by writing:\n\n'
                        f'def add_arguments(self) -> None:\n'
                        f'    self.add_argument("--{variable}", type=func, {"required=True" if kwargs["required"] else f"default={getattr(self, variable)}"})\n\n'
                        f'where "func" maps from str to {var_type}.')

                # If Optional type, extract type
                if var_type in SUPPORTED_DEFAULT_OPTIONAL_TYPES:
                    var_type = get_args(var_type)[0]

                # If List type, extract type of elements in list and set nargs
                elif var_type in SUPPORTED_DEFAULT_COLLECTION_TYPES:
                    var_type = get_args(var_type)[0]
                    kwargs['nargs'] = kwargs.get('nargs', '*')

                # If bool then set action, otherwise set type
                if var_type == bool:
                    if self._explicit_bool:
                        kwargs['type'] = boolean_type
                        kwargs['choices'] = [True, False]  # this makes the help message more helpful
                    else:
                        kwargs['action'] = kwargs.get('action', f'store_{"true" if kwargs["required"] or not kwargs["default"] else "false"}')
                else:
                    kwargs['type'] = var_type

        super(Tap, self).add_argument(*name_or_flags, **kwargs)

    def add_argument(self, *name_or_flags, **kwargs) -> None:
        """Adds an argument to the argument buffer, which will later be passed to _add_argument."""
        variable = get_dest(*name_or_flags, **kwargs)
        self.argument_buffer[variable] = (name_or_flags, kwargs)

    def _add_arguments(self) -> None:
        """Add arguments to self in the order they are defined as class variables (so the help string is in order)."""
        # Add class variables (in order)
        for variable in self.class_variables:
            if variable in self.argument_buffer:
                name_or_flags, kwargs = self.argument_buffer[variable]
                self._add_argument(*name_or_flags, **kwargs)
            else:
                flag_name = variable.replace("_", "-") if self._underscores_to_dashes else variable
                self._add_argument(f'--{flag_name}')

        # Add any arguments that were added manually in add_arguments but aren't class variables (in order)
        for variable, (name_or_flags, kwargs) in self.argument_buffer.items():
            if variable not in self.class_variables:
                self._add_argument(*name_or_flags, **kwargs)

    def add_arguments(self) -> None:
        """Explicitly add arguments to the argument buffer if not using default settings."""
        pass

    def process_args(self) -> None:
        """Perform additional argument processing and/or validation."""
        pass

    @staticmethod
    def get_reproducibility_info() -> Dict[str, str]:
        """Gets a dictionary of reproducibility information.

        Reproducibility information always includes:
        - command_line: The command line command used to execute the code.
        - time: The current time.

        If git is installed, reproducibility information also includes:
        - git_root: The root of the git repo where the command is run.
        - git_url: The url of the current hash of the git repo where the command is run.
                   Ex. https://github.com/swansonk14/rationale-alignment/tree/<hash>
        - git_has_uncommitted_changes: Whether the current git repo has uncommitted changes.

        :return: A dictionary of reproducibility information.
        """
        reproducibility = {
            'command_line': f'python {" ".join(sys.argv)}',
            'time': time.strftime('%c')
        }

        if has_git():
            reproducibility['git_root'] = get_git_root()
            reproducibility['git_url'] = get_git_url(commit_hash=True)
            reproducibility['git_has_uncommitted_changes'] = has_uncommitted_changes()

        return reproducibility

    def _log_all(self) -> Dict[str, Any]:
        """Gets all arguments along with reproducibility information.

        :return: A dictionary containing all arguments along with reproducibility information.
        """
        arg_log = self.as_dict()
        arg_log['reproducibility'] = self.get_reproducibility_info()

        return arg_log

    def parse_args(self: TapType,
                   args: Optional[Sequence[str]] = None,
                   known_only: bool = False) -> TapType:
        """Parses arguments, sets attributes of self equal to the parsed arguments, and processes arguments.

        :param args: List of strings to parse. The default is taken from `sys.argv`.
        :param known_only: If true, ignores extra arguments and only parses known arguments.
        Unparsed arguments are saved to self.extra_args.
        :return: self, which is a Tap instance containing all of the parsed args.
        """
        # Parse args using super class ArgumentParser's parse_args or parse_known_args function
        if known_only:
            default_namespace, self.extra_args = super(Tap, self).parse_known_args(args)
        else:
            default_namespace = super(Tap, self).parse_args(args)

        # Copy parsed arguments to self
        for variable, value in vars(default_namespace).items():
            # Conversion from list to set
            if variable in self._annotations and get_origin(self._annotations[variable]) is Set:
                value = set(value)

            # Set variable in self (and deepcopy)
            setattr(self, variable, deepcopy(value))

        # Process args
        self.process_args()

        # Indicate that args have been parsed
        self._parsed = True

        return self

    @classmethod
    def _get_from_self_and_super(cls,
                                 extract_func: Callable[[type], dict],
                                 dict_type: type = dict) -> Union[Dict[str, Any], OrderedDict]:
        """Returns a dictionary mapping variable names to values.

        Variables and values are extracted from classes using key starting
        with this class and traversing up the super classes up through Tap.

        If super class and sub class have the same key, the sub class value is used.

        Super classes are traversed through breadth first search.

        :param extract_func: A function that extracts from a class a dictionary mapping variables to values.
        :param dict_type: The type of dictionary to use (e.g. dict, OrderedDict, etc.)
        :return: A dictionary mapping variable names to values from the class dict.
        """
        visited = set()
        super_classes = [cls]
        dictionary = dict_type()

        while len(super_classes) > 0:
            super_class = super_classes.pop(0)

            if super_class not in visited and issubclass(super_class, Tap):
                super_dictionary = extract_func(super_class)

                # Update only unseen variables to avoid overriding subclass values
                for variable, value in super_dictionary.items():
                    if variable not in dictionary:
                        dictionary[variable] = value
                for variable in super_dictionary.keys() - dictionary.keys():
                    dictionary[variable] = super_dictionary[variable]

                super_classes += list(super_class.__bases__)
                visited.add(super_class)

        return dictionary

    def _get_class_dict(self) -> Dict[str, Any]:
        """Returns a dictionary mapping class variable names to values from the class dict."""
        class_dict = self._get_from_self_and_super(
            extract_func=lambda super_class: dict(getattr(super_class, '__dict__', dict()))
        )
        class_dict = {
            var: val
            for var, val in class_dict.items()
            if not (var.startswith('_') or callable(val) or isinstance(val, staticmethod))
        }

        return class_dict

    def _get_annotations(self) -> Dict[str, Any]:
        """Returns a dictionary mapping variable names to their type annotations."""
        return self._get_from_self_and_super(
            extract_func=lambda super_class: dict(get_type_hints(super_class))
        )

    def _get_class_variables(self) -> OrderedDict:
        """Returns an OrderedDict mapping class variables names to their additional information."""
        try:
            class_variables = self._get_from_self_and_super(
                extract_func=lambda super_class: get_class_variables(super_class),
                dict_type=OrderedDict
            )
        # Exception if inspect.getsource fails to extract the source code
        except Exception:
            class_variables = OrderedDict()
            for variable in self._get_class_dict().keys():
                class_variables[variable] = {'comment': ''}

        return class_variables

    def _get_argument_names(self) -> Set[str]:
        """Returns a list of variable names corresponding to the arguments."""
        return set(self._get_class_dict().keys()) | set(self._annotations.keys())

    def as_dict(self) -> Dict[str, Any]:
        """Returns the member variables corresponding to the class variable arguments.

         :return: A dictionary mapping each argument's name to its value.
         """
        if not self._parsed:
            raise ValueError('You should call `parse_args` before retrieving arguments.')

        return {var: getattr(self, var) for var in self._get_argument_names()}

    def save(self, path: str) -> None:
        """Saves the arguments and reproducibility information in JSON format.

        :param path: Path to the JSON file where the arguments will be saved.
        """
        with open(path, 'w') as f:
            json.dump(self._log_all(), f, indent=4, sort_keys=True)

    def __str__(self) -> str:
        """Returns a string representation of self.

        :return: A formatted string representation of the dictionary of all arguments.
        """
        return pformat(self.as_dict())<|MERGE_RESOLUTION|>--- conflicted
+++ resolved
@@ -5,8 +5,7 @@
 from pprint import pformat
 import sys
 import time
-<<<<<<< HEAD
-from typing import Any, Callable, Dict, List, Optional, Sequence, Set, Union, get_type_hints
+from typing import Any, Callable, Dict, List, Optional, Sequence, Set, TypeVar, Union, get_type_hints
 from typing_inspect import is_literal_type, get_args, get_origin, is_union_type
 
 from tap.utils import (
@@ -18,15 +17,10 @@
     has_uncommitted_changes,
     is_option_arg,
     type_to_str,
-    get_literals
+    get_literals,
+    boolean_type
 )
-=======
-from typing import Any, Callable, Dict, List, Optional, Sequence, Set, TypeVar, Union, get_type_hints
-
-from tap.utils import get_class_variables, get_dest, get_git_root, get_git_url, has_git,has_uncommitted_changes,\
-    is_option_arg, type_to_str, boolean_type
-
->>>>>>> bfe719d5
+
 
 SUPPORTED_DEFAULT_BASE_TYPES = {str, int, float, bool}
 SUPPORTED_DEFAULT_OPTIONAL_TYPES = {Optional[str], Optional[int], Optional[float]}
@@ -43,27 +37,22 @@
 class Tap(ArgumentParser):
     """Tap is a typed argument parser that wraps Python's built-in ArgumentParser."""
 
-<<<<<<< HEAD
-    def __init__(self, *args, underscores_to_dashes: bool = False, **kwargs):
+    def __init__(self,
+                 *args,
+                 underscores_to_dashes: bool = False,
+                 explicit_bool: bool = False,
+                 **kwargs):
         """Initializes the Tap instance.
 
         :param args: Arguments passed to the super class ArgumentParser.
         :param underscores_to_dashes: If True, convert underscores in flags to dashes
         :param kwargs: Keyword arguments passed to the super class ArgumentParser.
         """
+        # Whether boolean flags have to be explicitly set to True or False
+        self._explicit_bool = explicit_bool
+
         # Whether we convert underscores in the flag names to dashes
         self._underscores_to_dashes = underscores_to_dashes
-=======
-    def __init__(self, *args, explicit_bool: bool = False, **kwargs):
-        """Initializes the Tap instance.
-
-        :param args: Arguments passed to the super class ArgumentParser.
-        :param explicit_bool: If True, boolean flags have to be explicitly set to True or False
-        :param kwargs: Keyword arguments passed to the super class ArgumentParser.
-        """
-        # Whether boolean flags have to be explicitly set to True or False
-        self._explicit_bool = explicit_bool
->>>>>>> bfe719d5
 
         # Whether the arguments have been parsed (i.e. if parse_args has been called)
         self._parsed = False
